#!/usr/bin/env python
# -*- coding: utf-8 -*-

import argparse
import os
import subprocess
import tempfile

import numpy as np
import pandas as pd
import pkg_resources
import wot.io


def compute_force_layout(ds, n_neighbors=100, n_comps=100, neighbors_diff=20, n_steps=10000):
    import anndata
    import scanpy.api as sc
    if type(ds) == wot.Dataset:
        adata = anndata.AnnData(ds.x, ds.row_meta, ds.col_meta)
    else:
        adata = ds
    if n_neighbors > 0:
        sc.pp.neighbors(adata, use_rep='X', n_neighbors=n_neighbors)
    if n_comps > 0:
        sc.tl.diffmap(adata, n_comps=n_comps)
        sc.pp.neighbors(adata, use_rep='X_diffmap', n_neighbors=neighbors_diff)
    input_graph_file = tempfile.mkstemp(prefix='gephi', suffix='.net')[1]
    output_coord_file = tempfile.mkstemp(prefix='coords', suffix='.txt')[1]
    W = adata.uns['neighbors']['connectivities']
    n_obs = W.shape[0]
    cids = adata.obs.index.values
    with open(input_graph_file, 'w') as writer:
        writer.write("*Vertices {n_obs}\n".format(n_obs=n_obs))
        for i in range(n_obs):
            writer.write("{node} \"{node}\"\n".format(node=i + 1))
        writer.write("*Edges\n")
        rows, cols = W.nonzero()
        for i, j in zip(rows, cols):
            if i < j:
                writer.write("{u} {v} {w:.6g}\n".format(u=i + 1, v=j + 1, w=W[i, j]))
    layout = 'fa'
    import psutil
    memory = int(0.5 * psutil.virtual_memory()[0] * 1e-9)
    classpath = os.path.dirname(
        pkg_resources.resource_filename('wot', 'commands/resources/graph_layout/GraphLayout.class')) + ':' + \
                pkg_resources.resource_filename('wot', 'commands/resources/graph_layout/gephi-toolkit-0.9.2-all.jar')
    subprocess.check_call(['java', '-Djava.awt.headless=true', '-Xmx{memory}g'.format(memory=memory), '-cp', classpath, \
                           'GraphLayout', input_graph_file, output_coord_file, layout, str(n_steps),
                           str(os.cpu_count())])
    # replace numbers with cids
    df = pd.read_table(output_coord_file, header=0, index_col='id')
    os.remove(output_coord_file)
    os.remove(input_graph_file)
    df.index = np.array(cids)[df.index.values - 1]
    return df, adata


def main(argv):
    parser = argparse.ArgumentParser(description='Force-directed layout embedding')
    parser.add_argument('--matrix', help=wot.commands.MATRIX_HELP, required=True)
    parser.add_argument('--neighbors', help='Number of nearest neighbors', type=int, default=100)
    parser.add_argument('--neighbors_diff', help='Number of nearest neighbors to use in diffusion component space',
                        type=int, default=20)
    parser.add_argument('--n_comps', help='Number of diffusion components', type=int, default=20)
    parser.add_argument('--n_steps', help='Number of force layout iterations', type=int, default=1000)
    parser.add_argument('--out', help='Output file name')
    args = parser.parse_args(argv)
    if args.out is None:
        args.out = 'wot'

<<<<<<< HEAD
    ds = wot.io.read_dataset(args.matrix)
    df, adata = compute_force_layout(ds, neighbors=args.neighbors, neighbors_diff=args.neighbors_diff,
                                     n_comps=args.n_comps, n_steps=args.n_steps)
=======
    if not os.path.isfile(args.matrix):
        print("Input matrix is not a file")
        exit(1)
    ds = wot.io.read_dataset(args.matrix)
    df, adata = compute_force_layout(ds, n_neighbors=args.neighbors,
            neighbors_diff=args.neighbors_diff, n_comps=args.n_comps,
            n_steps=args.n_steps)
>>>>>>> 28b76a94
    adata.write(args.out + '.h5ad')
    csv_file = args.out if args.out.lower().endswith('.csv') else args.out + '.csv'
    df.to_csv(csv_file, index_label='id')<|MERGE_RESOLUTION|>--- conflicted
+++ resolved
@@ -68,11 +68,6 @@
     if args.out is None:
         args.out = 'wot'
 
-<<<<<<< HEAD
-    ds = wot.io.read_dataset(args.matrix)
-    df, adata = compute_force_layout(ds, neighbors=args.neighbors, neighbors_diff=args.neighbors_diff,
-                                     n_comps=args.n_comps, n_steps=args.n_steps)
-=======
     if not os.path.isfile(args.matrix):
         print("Input matrix is not a file")
         exit(1)
@@ -80,7 +75,6 @@
     df, adata = compute_force_layout(ds, n_neighbors=args.neighbors,
             neighbors_diff=args.neighbors_diff, n_comps=args.n_comps,
             n_steps=args.n_steps)
->>>>>>> 28b76a94
     adata.write(args.out + '.h5ad')
     csv_file = args.out if args.out.lower().endswith('.csv') else args.out + '.csv'
     df.to_csv(csv_file, index_label='id')